--- conflicted
+++ resolved
@@ -146,10 +146,6 @@
                 "category": "Azure App Service"
             },
             {
-<<<<<<< HEAD
-                "command": "diagnostics.SetLogPoints",
-                "title": "Launch logpoints debug session",
-=======
                 "command": "diagnostics.StartLogPointsSession",
                 "title": "Launch Logpoints Debug Session",
                 "category": "Azure App Service"
@@ -157,7 +153,6 @@
             {
                 "command": "diagnostics.LogPoints.OpenScript",
                 "title": "Open and See the Content of a Script",
->>>>>>> 1ef7a732
                 "category": "Azure App Service"
             }
         ],
@@ -248,15 +243,11 @@
                     "when": "never"
                 },
                 {
-<<<<<<< HEAD
-                    "command": "diagnostics.SetLogPoints",
-=======
                     "command": "diagnostics.StartLogPointsSession",
                     "when": "never"
                 },
                 {
                     "command": "diagnostics.LogPoints.OpenScript",
->>>>>>> 1ef7a732
                     "when": "never"
                 }
             ],
@@ -404,11 +395,7 @@
                     "group": "4_deploymentSlotDiagnosticsCommands@2"
                 },
                 {
-<<<<<<< HEAD
-                    "command": "diagnostics.SetLogPoints",
-=======
                     "command": "diagnostics.StartLogPointsSession",
->>>>>>> 1ef7a732
                     "when": "view == azureAppService && viewItem == deploymentSlot",
                     "group": "4_deploymentSlotDiagnosticsCommands@3"
                 },
