/*---------------------------------------------------------------------------------------------
 *  Copyright (c) Microsoft Corporation. All rights reserved.
 *  Licensed under the MIT License. See License.txt in the project root for license information.
 *--------------------------------------------------------------------------------------------*/

import * as path from 'path';
import * as vscode from 'vscode';
import { ISiteTreeRoot } from 'vscode-azureappservice';
import { AzureTreeItem, DialogResponses, UserCancelledError } from 'vscode-azureextensionui';
import { ext } from '../extensionVariables';
import { CosmosDBDatabase } from '../vscode-cosmos.api';
import { CosmosDBTreeItem } from './CosmosDBTreeItem';

export class CosmosDBConnection extends AzureTreeItem<ISiteTreeRoot> {
    public static contextValue: string = 'cosmosDBConnection';
    public readonly contextValue: string = CosmosDBConnection.contextValue;
    public readonly label: string;
    public readonly parent: CosmosDBTreeItem;

    constructor(parent: CosmosDBTreeItem, readonly cosmosDBDatabase: CosmosDBDatabase, readonly appSettingName: string) {
        super(parent);
<<<<<<< HEAD
        this.label = CosmosDBConnection.makeLabel(cosmosDBDatabase);
    }

    public static makeLabel(cosmosDBDatabase: CosmosDBDatabase): string {
        return `${cosmosDBDatabase.accountName}/${cosmosDBDatabase.databaseName}`;
=======
        this.label = `${cosmosDBDatabase.accountName}${cosmosDBDatabase.databaseName ? '/'.concat(cosmosDBDatabase.databaseName) : ''}`;
>>>>>>> 2411ac30
    }

    public get iconPath(): string | vscode.Uri | { light: string | vscode.Uri; dark: string | vscode.Uri } {
        return {
            light: path.join(__filename, '..', '..', '..', '..', 'resources', 'light', 'Database.svg'),
            dark: path.join(__filename, '..', '..', '..', '..', 'resources', 'dark', 'Database.svg')
        };
    }

    public async deleteTreeItemImpl(): Promise<void> {
        const valueToDelete = this.cosmosDBDatabase.connectionString;

        const appSettings = await this.root.client.listApplicationSettings();
        const properties = appSettings.properties;
        if (properties) {
            const keysToDelete: string[] = [];
            Object.keys(properties).forEach((key) => {
                if (properties[key] === valueToDelete) {
                    keysToDelete.push(key);
                }
            });

            if (keysToDelete.length > 0) {
                const warning: string = `Are you sure you want to remove connection "${this.label}"? This will delete the following application settings: ${keysToDelete.map((s) => `"${s}"`).join(', ')}.`;
                const items: vscode.MessageItem[] = [DialogResponses.deleteResponse, DialogResponses.cancel];
                const result: vscode.MessageItem = await ext.ui.showWarningMessage(warning, { modal: true }, ...items);
                if (result === DialogResponses.cancel) {
                    throw new UserCancelledError();
                }
            }
            keysToDelete.forEach((key) => {
                delete properties[key];
            });
            await this.root.client.updateApplicationSettings(appSettings);
            await this.parent.parent.parent.appSettingsNode.refresh();
        }
    }
}<|MERGE_RESOLUTION|>--- conflicted
+++ resolved
@@ -19,15 +19,11 @@
 
     constructor(parent: CosmosDBTreeItem, readonly cosmosDBDatabase: CosmosDBDatabase, readonly appSettingName: string) {
         super(parent);
-<<<<<<< HEAD
         this.label = CosmosDBConnection.makeLabel(cosmosDBDatabase);
     }
 
     public static makeLabel(cosmosDBDatabase: CosmosDBDatabase): string {
         return `${cosmosDBDatabase.accountName}/${cosmosDBDatabase.databaseName}`;
-=======
-        this.label = `${cosmosDBDatabase.accountName}${cosmosDBDatabase.databaseName ? '/'.concat(cosmosDBDatabase.databaseName) : ''}`;
->>>>>>> 2411ac30
     }
 
     public get iconPath(): string | vscode.Uri | { light: string | vscode.Uri; dark: string | vscode.Uri } {
