/*---------------------------------------------------------------------------------------------
 *  Copyright (c) Microsoft Corporation. All rights reserved.
 *  Licensed under the MIT License. See License.txt in the project root for license information.
 *--------------------------------------------------------------------------------------------*/

'use strict';

import * as vscode from 'vscode';
import { AppSettingsTreeItem, AppSettingTreeItem, DeploymentsTreeItem, ISiteTreeRoot, registerAppServiceExtensionVariables, SiteClient, stopStreamingLogs } from 'vscode-azureappservice';
import { AzExtTreeDataProvider, AzureTreeItem, AzureUserInput, callWithTelemetryAndErrorHandling, createApiProvider, createTelemetryReporter, IActionContext, IAzureUserInput, openInPortal, registerCommand, registerEvent, registerUIExtensionVariables } from 'vscode-azureextensionui';
import { AzureExtensionApiProvider } from 'vscode-azureextensionui/api';
import { downloadAppSettings } from './commands/appSettings/downloadAppSettings';
import { toggleSlotSetting } from './commands/appSettings/toggleSlotSetting';
import { uploadAppSettings } from './commands/appSettings/uploadAppSettings';
import { addCosmosDBConnection } from './commands/connections/addCosmosDBConnection';
import { removeCosmosDBConnection } from './commands/connections/removeCosmosDBConnection';
import { revealConnection } from './commands/connections/revealConnection';
import { revealConnectionInAppSettings } from './commands/connections/revealConnectionInAppSettings';
import { createWebApp } from './commands/createWebApp';
import { deploy } from './commands/deploy';
import { connectToGitHub } from './commands/deployments/connectToGitHub';
import { disconnectRepo } from './commands/deployments/disconnectRepo';
import { editScmType } from './commands/deployments/editScmType';
import { redeployDeployment } from './commands/deployments/redeployDeployment';
import { viewCommitInGitHub } from './commands/deployments/viewCommitInGitHub';
import { viewDeploymentLogs } from './commands/deployments/viewDeploymentLogs';
import { enableFileLogging } from './commands/enableFileLogging';
import { startRemoteDebug } from './commands/remoteDebug/startRemoteDebug';
import { stopRemoteDebug } from './commands/remoteDebug/stopRemoteDebug';
import { showFile } from './commands/showFile';
import { startSsh } from './commands/startSsh';
import { startStreamingLogs } from './commands/startStreamingLogs';
import { swapSlots } from './commands/swapSlots';
import { toggleValueVisibilityCommandId } from './constants';
import { AzureAccountTreeItem } from './explorer/AzureAccountTreeItem';
import { DeploymentSlotsNATreeItem, DeploymentSlotsTreeItem, ScaleUpTreeItem } from './explorer/DeploymentSlotsTreeItem';
import { FileEditor } from './explorer/editors/FileEditor';
import { FileTreeItem } from './explorer/FileTreeItem';
import { FolderTreeItem } from './explorer/FolderTreeItem';
import { LoadedScriptsProvider, openScript } from './explorer/loadedScriptsExplorer';
import { SiteTreeItem } from './explorer/SiteTreeItem';
import { WebAppTreeItem } from './explorer/WebAppTreeItem';
import { ext } from './extensionVariables';
import { LogPointsManager } from './logPoints/LogPointsManager';
import { LogPointsSessionWizard } from './logPoints/LogPointsSessionWizard';
import { RemoteScriptDocumentProvider, RemoteScriptSchema } from './logPoints/remoteScriptDocumentProvider';
import { LogpointsCollection } from './logPoints/structs/LogpointsCollection';
import { nonNullProp, nonNullValue } from './utils/nonNull';
import { openUrl } from './utils/openUrl';

// tslint:disable-next-line:export-name
// tslint:disable-next-line:max-func-body-length
export async function activateInternal(
    context: vscode.ExtensionContext,
    perfStats: {
        loadStartTime: number, loadEndTime: number
    }
): Promise<AzureExtensionApiProvider> {
    ext.context = context;
    ext.reporter = createTelemetryReporter(context);

    const ui: IAzureUserInput = new AzureUserInput(context.globalState);
    ext.ui = ui;

    ext.outputChannel = vscode.window.createOutputChannel("Azure App Service");
    context.subscriptions.push(ext.outputChannel);

    registerUIExtensionVariables(ext);
    registerAppServiceExtensionVariables(ext);

    // tslint:disable-next-line:max-func-body-length
    await callWithTelemetryAndErrorHandling('appService.activate', async (activateContext: IActionContext) => {
        activateContext.telemetry.properties.isActivationEvent = 'true';
        activateContext.telemetry.measurements.mainFileLoad = (perfStats.loadEndTime - perfStats.loadStartTime) / 1000;

        ext.azureAccountTreeItem = new AzureAccountTreeItem();
        context.subscriptions.push(ext.azureAccountTreeItem);
        ext.tree = new AzExtTreeDataProvider(ext.azureAccountTreeItem, 'appService.LoadMore');

        ext.treeView = vscode.window.createTreeView('azureAppService', { treeDataProvider: ext.tree });
        context.subscriptions.push(ext.treeView);

        const fileEditor: FileEditor = new FileEditor();
        context.subscriptions.push(fileEditor);

        // loaded scripts
        const provider = new LoadedScriptsProvider(context);
        context.subscriptions.push(vscode.window.registerTreeDataProvider('appservice.loadedScriptsExplorer.jsLogpoints', provider));

        const documentProvider = new RemoteScriptDocumentProvider();
        context.subscriptions.push(vscode.workspace.registerTextDocumentContentProvider(RemoteScriptSchema.schema, documentProvider));

        const logPointsManager = new LogPointsManager();
        context.subscriptions.push(logPointsManager);

        const pathIcon = context.asAbsolutePath('resources/logpoint.svg');
        const logpointDecorationType = vscode.window.createTextEditorDecorationType({
            gutterIconPath: pathIcon,
            overviewRulerLane: vscode.OverviewRulerLane.Full,
            overviewRulerColor: "rgba(21, 126, 251, 0.7)"
        });
        context.subscriptions.push(logpointDecorationType);

        LogpointsCollection.TextEditorDecorationType = logpointDecorationType;

        registerCommand('appService.Refresh', async (_actionContext: IActionContext, node?: AzureTreeItem) => await ext.tree.refresh(node));
        registerCommand('appService.selectSubscriptions', () => vscode.commands.executeCommand("azure-account.selectSubscriptions"));
        registerCommand('appService.LoadMore', async (actionContext: IActionContext, node: AzureTreeItem) => await ext.tree.loadMore(node, actionContext));
        registerCommand('appService.Browse', async (actionContext: IActionContext, node?: SiteTreeItem) => {
            if (!node) {
                node = <WebAppTreeItem>await ext.tree.showTreeItemPicker(WebAppTreeItem.contextValue, actionContext);
            }

            await node.browse();
        });
        registerCommand('appService.OpenInPortal', async (actionContext: IActionContext, node?: AzureTreeItem<ISiteTreeRoot>) => {
            if (!node) {
                node = <WebAppTreeItem>await ext.tree.showTreeItemPicker(WebAppTreeItem.contextValue, actionContext);
            }

            switch (node.contextValue) {
                // the deep link for slots does not follow the conventional pattern of including its parent in the path name so this is how we extract the slot's id
                case DeploymentSlotsTreeItem.contextValue:
                    await openInPortal(node.root, `${nonNullProp(node, 'parent').fullId}/deploymentSlots`);
                    return;
                // the deep link for "Deployments" do not follow the conventional pattern of including its parent in the path name so we need to pass the "Deployment Center" url directly
                case DeploymentsTreeItem.contextValueConnected:
                case DeploymentsTreeItem.contextValueUnconnected:
                    await openInPortal(node.root, `${node.root.client.id}/vstscd`);
                    return;
                default:
                    await node.openInPortal();
                    return;
            }
        });
        registerCommand('appService.Start', async (actionContext: IActionContext, node?: SiteTreeItem) => {
            if (!node) {
                node = <WebAppTreeItem>await ext.tree.showTreeItemPicker(WebAppTreeItem.contextValue, actionContext);
            }

            const client: SiteClient = node.root.client;
            const startingApp: string = `Starting "${client.fullName}"...`;
            const startedApp: string = `"${client.fullName}" has been started.`;
            await node.runWithTemporaryDescription("Starting...", async () => {
                ext.outputChannel.appendLine(startingApp);
                await client.start();
                ext.outputChannel.appendLine(startedApp);
            });
        });
        registerCommand('appService.Stop', async (actionContext: IActionContext, node?: SiteTreeItem) => {
            if (!node) {
                node = <WebAppTreeItem>await ext.tree.showTreeItemPicker(WebAppTreeItem.contextValue, actionContext);
            }

            const client: SiteClient = node.root.client;
            const stoppingApp: string = `Stopping "${client.fullName}"...`;
            const stoppedApp: string = `"${client.fullName}" has been stopped. App Service plan charges still apply.`;
            await node.runWithTemporaryDescription("Stopping...", async () => {
                ext.outputChannel.appendLine(stoppingApp);
                await client.stop();
                ext.outputChannel.appendLine(stoppedApp);
            });

            await logPointsManager.onAppServiceSiteClosed(client);
        });
        registerCommand('appService.Restart', async (actionContext: IActionContext, node?: SiteTreeItem) => {
            if (!node) {
                node = <WebAppTreeItem>await ext.tree.showTreeItemPicker(WebAppTreeItem.contextValue, actionContext);
            }
            await vscode.commands.executeCommand('appService.Stop', node);
            await vscode.commands.executeCommand('appService.Start', node);
            await logPointsManager.onAppServiceSiteClosed(node.root.client);
        });
        registerCommand('appService.Delete', async (actionContext: IActionContext, node?: SiteTreeItem) => {
            if (!node) {
                node = <WebAppTreeItem>await ext.tree.showTreeItemPicker(WebAppTreeItem.contextValue, actionContext);
            }

            await node.deleteTreeItem(actionContext);
        });
        registerCommand('appService.CreateWebApp', createWebApp);
        registerCommand('appService.Deploy', async (actionContext: IActionContext, target?: vscode.Uri | WebAppTreeItem | undefined) => {
            await deploy(actionContext, true, target);
        });
        registerCommand('appService.ConfigureDeploymentSource', editScmType);
        registerCommand('appService.OpenVSTSCD', async (actionContext: IActionContext, node?: WebAppTreeItem) => {
            if (!node) {
                node = <WebAppTreeItem>await ext.tree.showTreeItemPicker(WebAppTreeItem.contextValue, actionContext);
            }

            await node.openCdInPortal();
        });
        registerCommand('appService.DeploymentScript', async (actionContext: IActionContext, node?: WebAppTreeItem) => {
            if (!node) {
                node = <WebAppTreeItem>await ext.tree.showTreeItemPicker(WebAppTreeItem.contextValue, actionContext);
            }

            await vscode.window.withProgress({ location: vscode.ProgressLocation.Window }, async p => {
                p.report({ message: 'Generating script...' });
                await nonNullValue(node).generateDeploymentScript();
            });
        });
        registerCommand('appService.CreateSlot', async (actionContext: IActionContext, node?: DeploymentSlotsTreeItem) => {
            if (!node) {
                node = <DeploymentSlotsTreeItem>await ext.tree.showTreeItemPicker(DeploymentSlotsTreeItem.contextValue, actionContext);
            }

            const createdSlot = <SiteTreeItem>await node.createChild(actionContext);
            createdSlot.showCreatedOutput(actionContext);
        });
<<<<<<< HEAD
        registerCommand('appService.DeploySlot', async function (this: IActionContext, node?: DeploymentSlotTreeItem | undefined): Promise<void> {
            if (!node) {
                node = <DeploymentSlotTreeItem>await ext.tree.showTreeItemPicker(DeploymentSlotTreeItem.contextValue);
            }

            await deploy(this, true, node);
        });
        registerCommand('appService.SwapSlots', async (node: DeploymentSlotTreeItem) => await swapSlots(node));
        registerCommand('appService.appSettings.Add', async (node?: AppSettingsTreeItem) => {
=======
        registerCommand('appService.SwapSlots', swapSlots);
        registerCommand('appService.appSettings.Add', async (actionContext: IActionContext, node?: AppSettingsTreeItem) => {
>>>>>>> ff473a80
            if (!node) {
                node = <AppSettingsTreeItem>await ext.tree.showTreeItemPicker(AppSettingsTreeItem.contextValue, actionContext);
            }

            await node.createChild(actionContext);
        });
        registerCommand('appService.appSettings.Edit', async (actionContext: IActionContext, node?: AppSettingTreeItem) => {
            if (!node) {
                node = <AppSettingTreeItem>await ext.tree.showTreeItemPicker(AppSettingTreeItem.contextValue, actionContext);
            }
            await node.edit(actionContext);
        });
        registerCommand('appService.appSettings.Rename', async (actionContext: IActionContext, node?: AppSettingTreeItem) => {
            if (!node) {
                node = <AppSettingTreeItem>await ext.tree.showTreeItemPicker(AppSettingTreeItem.contextValue, actionContext);
            }

            await node.rename(actionContext);
        });
        registerCommand('appService.appSettings.Delete', async (actionContext: IActionContext, node?: AppSettingTreeItem) => {
            if (!node) {
                node = <AppSettingTreeItem>await ext.tree.showTreeItemPicker(AppSettingTreeItem.contextValue, actionContext);
            }

            await node.deleteTreeItem(actionContext);
        });
        registerCommand('appService.appSettings.Download', downloadAppSettings);
        registerCommand('appService.appSettings.Upload', uploadAppSettings);
        registerCommand('appService.appSettings.ToggleSlotSetting', toggleSlotSetting);
        registerCommand('appService.OpenLogStream', startStreamingLogs);
        registerCommand('appService.StopLogStream', async (actionContext: IActionContext, node?: SiteTreeItem) => {
            if (!node) {
                node = <WebAppTreeItem>await ext.tree.showTreeItemPicker(WebAppTreeItem.contextValue, actionContext);
            }

            await stopStreamingLogs(node.root.client);
        });
        registerCommand('appService.StartLogPointsSession', async (actionContext: IActionContext, node?: SiteTreeItem) => {
            if (node) {
                const wizard = new LogPointsSessionWizard(logPointsManager, context, ext.outputChannel, node, node.root.client);
                await wizard.run(actionContext);
            }
        });

        registerCommand('appService.LogPoints.Toggle', async (_actionContext: IActionContext, uri: vscode.Uri) => {
            await logPointsManager.toggleLogpoint(uri);
        });

        registerCommand('appService.LogPoints.OpenScript', openScript);

        registerCommand('appService.StartRemoteDebug', startRemoteDebug);
        registerCommand('appService.StopRemoteDebug', stopRemoteDebug);
        registerCommand('appService.StartSsh', startSsh);

        registerCommand('appService.showFile', async (_actionContext: IActionContext, node: FileTreeItem) => { await showFile(node, fileEditor); }, 500);
        registerCommand('appService.ScaleUp', async (_actionContext: IActionContext, node: DeploymentSlotsNATreeItem | ScaleUpTreeItem) => {
            await openInPortal(node.root, node.scaleUpId);
        });

        registerEvent('appService.fileEditor.onDidSaveTextDocument', vscode.workspace.onDidSaveTextDocument, async (actionContext: IActionContext, doc: vscode.TextDocument) => { await fileEditor.onDidSaveTextDocument(actionContext, context.globalState, doc); });
        registerCommand('appService.EnableFileLogging', async (actionContext: IActionContext, node?: SiteTreeItem | FolderTreeItem) => {
            if (!node) {
                node = <SiteTreeItem>await ext.tree.showTreeItemPicker(WebAppTreeItem.contextValue, actionContext);
            }

            if (node instanceof FolderTreeItem) {
                // If the entry point was the Files/Log Files node, pass the parent as that's where the logic lives
                node = <SiteTreeItem>node.parent;
            }
            const isEnabled = await vscode.window.withProgress({ location: vscode.ProgressLocation.Window }, async p => {
                p.report({ message: 'Checking container diagnostics settings...' });
                return await (<SiteTreeItem>node).isHttpLogsEnabled();
            });

            if (!isEnabled) {
                await enableFileLogging(<SiteTreeItem>node);
            } else {
                vscode.window.showInformationMessage(`File logging has already been enabled for ${node.root.client.fullName}.`);
            }
        });
        registerCommand('appService.InstallCosmosDBExtension', async () => {
            const commandToRun = 'extension.open';
            const listOfCommands = await vscode.commands.getCommands();
            if (listOfCommands.find((x: string) => x === commandToRun)) {
                vscode.commands.executeCommand(commandToRun, 'ms-azuretools.vscode-cosmosdb');
            } else {
                await openUrl('https://marketplace.visualstudio.com/items?itemName=ms-azuretools.vscode-cosmosdb');
            }
        });
        registerCommand('appService.AddCosmosDBConnection', addCosmosDBConnection);
        registerCommand('appService.RemoveCosmosDBConnection', removeCosmosDBConnection);
        registerCommand('appService.RevealConnection', revealConnection);
        registerCommand('appService.RevealConnectionInAppSettings', revealConnectionInAppSettings);
        registerCommand('appService.ViewDeploymentLogs', viewDeploymentLogs);
        registerCommand('appService.Redeploy', redeployDeployment);
        registerCommand('appService.DisconnectRepo', disconnectRepo);
        registerCommand('appService.ConnectToGitHub', connectToGitHub);
        registerCommand(toggleValueVisibilityCommandId, async (_actionContext: IActionContext, node: AppSettingTreeItem) => { await node.toggleValueVisibility(); }, 250);
        registerCommand('appService.ViewCommitInGitHub', viewCommitInGitHub);
    });

    return createApiProvider([]);
}

// tslint:disable-next-line:no-empty
export function deactivateInternal(): void {
}<|MERGE_RESOLUTION|>--- conflicted
+++ resolved
@@ -34,6 +34,7 @@
 import { toggleValueVisibilityCommandId } from './constants';
 import { AzureAccountTreeItem } from './explorer/AzureAccountTreeItem';
 import { DeploymentSlotsNATreeItem, DeploymentSlotsTreeItem, ScaleUpTreeItem } from './explorer/DeploymentSlotsTreeItem';
+import { DeploymentSlotTreeItem } from './explorer/DeploymentSlotTreeItem';
 import { FileEditor } from './explorer/editors/FileEditor';
 import { FileTreeItem } from './explorer/FileTreeItem';
 import { FolderTreeItem } from './explorer/FolderTreeItem';
@@ -208,20 +209,15 @@
             const createdSlot = <SiteTreeItem>await node.createChild(actionContext);
             createdSlot.showCreatedOutput(actionContext);
         });
-<<<<<<< HEAD
-        registerCommand('appService.DeploySlot', async function (this: IActionContext, node?: DeploymentSlotTreeItem | undefined): Promise<void> {
-            if (!node) {
-                node = <DeploymentSlotTreeItem>await ext.tree.showTreeItemPicker(DeploymentSlotTreeItem.contextValue);
-            }
-
-            await deploy(this, true, node);
-        });
-        registerCommand('appService.SwapSlots', async (node: DeploymentSlotTreeItem) => await swapSlots(node));
-        registerCommand('appService.appSettings.Add', async (node?: AppSettingsTreeItem) => {
-=======
+        registerCommand('appService.DeploySlot', async (actionContext: IActionContext, node?: DeploymentSlotTreeItem | undefined) => {
+            if (!node) {
+                node = <DeploymentSlotTreeItem>await ext.tree.showTreeItemPicker(DeploymentSlotTreeItem.contextValue, actionContext);
+            }
+
+            await deploy(actionContext, true, node);
+        });
         registerCommand('appService.SwapSlots', swapSlots);
         registerCommand('appService.appSettings.Add', async (actionContext: IActionContext, node?: AppSettingsTreeItem) => {
->>>>>>> ff473a80
             if (!node) {
                 node = <AppSettingsTreeItem>await ext.tree.showTreeItemPicker(AppSettingsTreeItem.contextValue, actionContext);
             }
